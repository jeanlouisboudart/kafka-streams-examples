# Kafka Streams Examples

This project contains code examples that demonstrate how to implement real-time applications and event-driven
microservices using the Streams API of [Apache Kafka](http://kafka.apache.org/) aka Kafka Streams.

For more information take a look at the
[**latest Confluent documentation on the Kafka Streams API**](http://docs.confluent.io/current/streams/), notably the
[**Developer Guide**](http://docs.confluent.io/current/streams/developer-guide.html).


---
Table of Contents

* [Available examples](#available-examples)
    * [Java](#examples)
    * [Scala](#examples)
* [Requirements](#requirements)
    * [Apache Kafka](#requirements-kafka)
    * [Confluent Platform](#requirements-confluent-platform)
    * [Using IntelliJ or Eclipse](#requirements-ide)
    * [Java](#requirements-java)
    * [Scala](#requirements-scala)
* [Packaging and running the examples](#packaging-and-running)
* [Development](#development)
* [Version Compatibility Matrix](#version-compatibility)
* [Docker](#docker)
* [Where to find help](#help)

---


<a name="available-examples"/>

# Available examples

This repository has several branches to help you find the correct code examples for the version of Apache Kafka and/or
Confluent Platform that you are using.  See [Version Compatibility Matrix](#version-compatibility) below for details.

There are two kinds of examples:

* **Examples under [src/main/](src/main/)**: These examples are short and concise.  Also, you can interactively
  test-drive these examples, e.g. against a local Kafka cluster.  If you want to actually run these examples, then you
  must first install and run Apache Kafka and friends, which we describe in section
  [Packaging and running the examples](#packaging-and-running).  Each example also states its exact requirements and
  instructions at the very top.
* **Examples under [src/test/](src/test/)**: These examples are a bit longer because they implement integration tests
  that demonstrate end-to-end data pipelines.  Here, we use a testing framework to automatically spawn embedded Kafka
  clusters, feed input data to them (using the standard Kafka producer client), process the data using Kafka Streams,
  and finally read and verify the output results (using the standard Kafka consumer client).
  These examples are also a good starting point to learn how to implement your own end-to-end integration tests.

## Examples

<a name="examples"/>

| Name | Concepts used | Java 8+ | Java 7+ | Scala |
| --- | --- | --- | --- | --- |
| WordCount | DSL | [Java 8+ example](src/main/java/io/confluent/examples/streams/WordCountLambdaExample.java) | | [Scala Example](src/main/scala/io/confluent/examples/streams/WordCountScalaExample.scala) |
| MapFunction | DSL, stateless transformations, map() | [Java 8+ example](src/main/java/io/confluent/examples/streams/MapFunctionLambdaExample.java) | | [Scala Example](src/main/scala/io/confluent/examples/streams/MapFunctionScalaExample.scala) |
| SessionWindows | Sessionization of user events, user behavior analysis  | | [Java 7+ example](src/main/java/io/confluent/examples/streams/SessionWindowsExample.java)
| Sum | DSL, stateful transformations, `reduce` | [Java 8+ example](src/main/java/io/confluent/examples/streams/SumLambdaExample.java)
| PageViewRegion | `join` between `KStream` and `KTable` | [Java 8+ example](src/main/java/io/confluent/examples/streams/PageViewRegionLambdaExample.java) | [Java 7+ example](src/main/java/io/confluent/examples/streams/PageViewRegionExample.java) | |
| PageViewRegionGenericAvro | Generic Avro | [Java 8+ example](src/main/java/io/confluent/examples/streams/PageViewRegionLambdaExample.java) | [Java 7+ example](src/main/java/io/confluent/examples/streams/PageViewRegionExample.java)
| WikipediaFeedSpecificAvro | Specific Avro | [Java 8+ example](src/main/java/io/confluent/examples/streams/WikipediaFeedAvroLambdaExample.java) | [Java 7+ example](src/main/java/io/confluent/examples/streams/WikipediaFeedAvroExample.java)
| SecureKafkaStreams | Secure, encryption, client authentication | | [Java 7+ example](src/main/java/io/confluent/examples/streams/SecureKafkaStreamsExample.java)
| StatesStoresDSL | State Stores, DSL | [Java 8+ example](src/test/java/io/confluent/examples/streams/StateStoresInTheDSLIntegrationTest.java)
| WordCountInteractiveQueries | Interactive Queries, REST, RPC | [Java 8+ example](src/main/java/io/confluent/examples/streams/interactivequeries/WordCountInteractiveQueriesExample.java)
| KafkaMusic | Interactive Queries, State Stores, REST API | [Java 8+ example](src/main/java/io/confluent/examples/streams/interactivequeries/kafkamusic/KafkaMusicExample.java)
| PoisonPill | Corrupt input records | [Java 8+ example](src/test/java/io/confluent/examples/streams/HandlingCorruptedInputRecordsIntegrationTest.java)
| MixAndMatch DSL+Processor | DSL, Processor API, `KStream#transform()`, `KStream#process()`, custom `Transformer` and `Processor` implementations | [Java 8+ example](src/test/java/io/confluent/examples/streams/MixAndMatchLambdaIntegrationTest.java)
| ApplicationReset | Application Reset Tool `bin/kafka-streams-application-reset` | [Java 8+ example](src/main/java/io/confluent/examples/streams/ApplicationResetExample.java)
| GlobalKTable |join between `KStream` and `GlobalKTable`| [Java 8+ example](src/main/java/io/confluent/examples/streams/GlobalKTablesExample.java)
| Microservice | Microservice ecosystem, state stores, dynamic routing, joins, filtering, branching, stateful operations | [Java 8+ example](src/main/java/io/confluent/examples/streams/microservices)

## Additional examples

Additional examples may be found [here](src/main/java/io/confluent/examples/streams/).

## Integration Tests

We also provide several **integration tests**, which demonstrate end-to-end data pipelines.  Here, we spawn embedded Kafka
clusters and the [Confluent Schema Registry](https://github.com/confluentinc/schema-registry), feed input data to them
(using the standard Kafka producer client), process the data using Kafka Streams, and finally read and verify the output
results (using the standard Kafka consumer client).

> Tip: Run `mvn test` to launch the integration tests.

| Integration Test Name  | Java 8+ | Java 7+ | Scala |
| --- | --- | --- | --- |
| WordCount | [Java 8+ Integration Test](src/test/java/io/confluent/examples/streams/WordCountLambdaIntegrationTest.java) | | [Scala Integration Test](src/test/scala/io/confluent/examples/streams/WordCountScalaIntegrationTest.scala)
| WordCountInteractiveQueries | | [Java 7+ Integration Test](src/test/java/io/confluent/examples/streams/interactivequeries/WordCountInteractiveQueriesExampleTest.java)
| EventDeduplication | [Java 8+ Integration Test](src/test/java/io/confluent/examples/streams/EventDeduplicationLambdaIntegrationTest.java)
| GlobalKTable | | [Java 7+ Integration Test](src/test/java/io/confluent/examples/streams/GlobalKTablesExampleTest.java)
| HandlingCorruptedInputRecords | | [Java 7+ Integration Test](src/test/java/io/confluent/examples/streams/HandlingCorruptedInputRecordsIntegrationTest.java)
| KafkaMusic | | [Java 7+ Integration Test](src/test/java/io/confluent/examples/streams/interactivequeries/kafkamusic/KafkaMusicExampleTest.java)
| MapFunction | [Java 8+ Integration Test](src/test/java/io/confluent/examples/streams/MapFunctionLambdaIntegrationTest.java)
| MixAndMatch DSL+Processor | [Java 8+ Integration Test](src/test/java/io/confluent/examples/streams/MixAndMatchLambdaIntegrationTest.java)
| PassThrough | | [Java 7+ Integration Test](src/test/java/io/confluent/examples/streams/PassThroughIntegrationTest.java)
| SessionWindows | | [Java 7+ Integration Test](src/test/java/io/confluent/examples/streams/SessionWindowsExampleTest.java)
| Sum | [Java 8+ Integration Test](src/test/java/io/confluent/examples/streams/SumLambdaIntegrationTest.java)
| StreamToStreamJoin | | [Java 7+ Integration Test](src/test/java/io/confluent/examples/streams/StreamToStreamJoinIntegrationTest.java)
| StreamToTableJoin | | [Java 7+ Integration Test](src/test/java/io/confluent/examples/streams/StreamToTableJoinIntegrationTest.java) |  [Scala Integration Test](src/test/scala/io/confluent/examples/streams/StreamToTableJoinScalaIntegrationTest.scala)
| TableToTableJoin | | [Java 7+ Integration Test](src/test/java/io/confluent/examples/streams/TableToTableJoinIntegrationTest.java)
| UserCountsPerRegion | [Java 8+ Integration Test](src/test/java/io/confluent/examples/streams/UserCountsPerRegionLambdaIntegrationTest.java)
| GenericAvro | | [Java 7+ Integration Test](src/test/java/io/confluent/examples/streams/GenericAvroIntegrationTest.java) |  [Scala Integration Test](src/test/scala/io/confluent/examples/streams/GenericAvroScalaIntegrationTest.scala)
| SpecificAvro | | [Java 7+ Integration Test](src/test/java/io/confluent/examples/streams/SpecificAvroIntegrationTest.java) | [Scala Integration Test](src/test/scala/io/confluent/examples/streams/SpecificAvroScalaIntegrationTest.scala)
| ValidateStateWithInteractiveQueries | [Java 8+ Integration Test](src/test/java/io/confluent/examples/streams/ValidateStateWithInteractiveQueriesLambdaIntegrationTest.java)
| ProbabilisticCounting*** | | | [Scala Integration Test](src/test/scala/io/confluent/examples/streams/ProbabilisticCountingScalaIntegrationTest.scala)


***demonstrates how to probabilistically count items in an input stream by implementing a custom state store
  ([CMSStore](src/main/scala/io/confluent/examples/streams/algebird/CMSStore.scala)) that is backed by a
  [Count-Min Sketch](https://en.wikipedia.org/wiki/Count%E2%80%93min_sketch) data structure (with the CMS implementation
  of [Twitter Algebird](https://github.com/twitter/algebird)

<a name="requirements"/>

# Requirements

<a name="requirements-kafka"/>

## Apache Kafka

The code in this repository requires Apache Kafka 0.10+ because from this point onwards Kafka includes its
[Kafka Streams](https://github.com/apache/kafka/tree/trunk/streams) library.
See [Version Compatibility Matrix](#version-compatibility) for further details, as different branches of this
repository may have different Kafka requirements.

> **For the `master` branch:** To build a development version, you typically need the latest `trunk` version of Apache Kafka
> (cf. `kafka.version` in [pom.xml](pom.xml) for details).  The following instructions will build and locally install
> the latest `trunk` Kafka version:
>
> ```shell
> $ git clone git@github.com:apache/kafka.git
> $ cd kafka
> $ git checkout trunk
>
> # Bootstrap gradle wrapper
> $ gradle
>
> # Now build and install Kafka locally
> $ ./gradlew clean installAll
> ```

<a name="requirements-confluent-platform"/>

## Confluent Platform

The code in this repository requires [Confluent Schema Registry](https://github.com/confluentinc/schema-registry).
And to build Confluent Schema Registry in its development version, further dependencies of Confluent Platform are needed (e.g.
[Confluent Common](https://github.com/confluentinc/common) and
[Confluent Rest Utils](https://github.com/confluentinc/rest-utils), 
please read its own [README](https://github.com/confluentinc/schema-registry) file for details).
See [Version Compatibility Matrix](#version-compatibility) for further details, as different branches of this
repository may have different Confluent Platform requirements.

* [Confluent Platform Quickstart](http://docs.confluent.io/current/quickstart.html) (how to download and install)
* [Confluent Platform documentation](http://docs.confluent.io/current/)

> **For the `master` branch:** To build a development version, you typically need the latest `master` version of Confluent Platform's
> Schema Registry (cf. `confluent.version` in [pom.xml](pom.xml) for details). The following instructions will build and locally install
> the latest `master` Schema Registry version:
>
> ```shell
> $ git clone https://github.com/confluentinc/common.git
> $ cd common
> $ git checkout master
>
> # Build and install common locally
> $ mvn -DskipTests=true clean install
>
> $ git clone https://github.com/confluentinc/rest-utils.git
> $ cd rest-utils
> $ git checkout master
>
> # Build and install rest-utils locally
> $ mvn -DskipTests=true clean install
>
> $ git clone https://github.com/confluentinc/schema-registry.git
> $ cd schema-registry
> $ git checkout master
>
> # Now build and install schema-registry locally
> $ mvn -DskipTests=true clean install
> ```

Also, each example states its exact requirements at the very top.


<a name="requirements-ide"/>

## Using IntelliJ or Eclipse

If you are using an IDE and import the project you might end up with a "missing import / class not found" error.
Some Avro classes are generated from schema files and the IDE does not generete those classes automatically.
You can run `mvn -Dskip.tests=true compile` manually (c.f. the steps above) to resolve the error.
If you are using Eclipse, you can also right-click on `pom.xml` file and choose `Run As` -> `Maven generate-sources`.


<a name="requirements-java"/>

## Java 8+

Some code examples require Java 8+, primarily because of the usage of
[lambda expressions](https://docs.oracle.com/javase/tutorial/java/javaOO/lambdaexpressions.html).

IntelliJ IDEA users:

* Open _File > Project structure_
* Select "Project" on the left.
    * Set "Project SDK" to Java 1.8.
    * Set "Project language level" to "8 - Lambdas, type annotations, etc."


<a name="requirements-scala"/>

## Scala

> Scala is required only for the Scala examples in this repository.  If you are a Java developer you can safely ignore
> this section.

If you want to experiment with the Scala examples in this repository, you need a version of Scala that supports Java 8
and SAM / Java lambda (e.g. Scala 2.11 with `-Xexperimental` compiler flag, or 2.12).

If you are compiling with Java 9+, you'll need to have Scala version 2.12+ to be compatible with the Java version.


<a name="packaging-and-running"/>

# Packaging and running the examples

> **Tip:** If you only want to run the integration tests (`mvn test`), then you do not need to package or install
> anything -- just run `mvn test`.  The instructions below are only needed if you want to interactively test-drive the
> examples under [src/main/](src/main/).

The first step is to install and run a Kafka cluster, which must consist of at least one Kafka broker as well as
at least one ZooKeeper instance.  Some examples may also require a running instance of Confluent schema registry.
The [Confluent Platform Quickstart](http://docs.confluent.io/current/quickstart.html) guide provides the full
details.

In a nutshell:

```shell
# Start ZooKeeper
$ ./bin/zookeeper-server-start ./etc/kafka/zookeeper.properties

# In a separate terminal, start Kafka broker
$ ./bin/kafka-server-start ./etc/kafka/server.properties

# In a separate terminal, start Confluent schema registry
$ ./bin/schema-registry-start ./etc/schema-registry/schema-registry.properties

# Again, please refer to the Confluent Platform Quickstart for details such as
# how to download Confluent Platform, how to stop the above three services, etc.
```

> Tip:  You can also run `mvn test`, which executes the included integration tests.  These tests spawn embedded Kafka
> clusters to showcase the Kafka Streams functionality end-to-end.  The benefit of the integration tests is that you
> don't need to install and run a Kafka cluster yourself.

If you want to run the examples against a Kafka cluster, you may want to create a standalone jar ("fat jar") of the
Kafka Streams examples via:

```shell
# Create a standalone jar
#
# Tip: You can also disable the test suite (e.g. to speed up the packaging
#      or to lower JVM memory usage) if needed:
#
#     $ mvn -DskipTests=true clean package
#
$ mvn clean package

<<<<<<< HEAD
# >>> Creates target/kafka-streams-examples-5.2.2-SNAPSHOT-standalone.jar
=======
# >>> Creates target/kafka-streams-examples-5.1.1-standalone.jar

>>>>>>> 48b1f8e0
```

You can now run the example applications as follows:

```shell
# Run an example application from the standalone jar.
# Here: `WordCountLambdaExample`
<<<<<<< HEAD
$ java -cp target/kafka-streams-examples-5.2.2-SNAPSHOT-standalone.jar \
=======
$ java -cp target/kafka-streams-examples-5.1.1-standalone.jar \
>>>>>>> 48b1f8e0
  io.confluent.examples.streams.WordCountLambdaExample
```

The application will try to read from the specified input topic (in the above example it is ``TextLinesTopic``),
execute the processing logic, and then try to write back to the specified output topic (in the above example it is ``WordsWithCountsTopic``).
In order to observe the expected output stream, you will need to start a console producer to send messages into the input topic
and start a console consumer to continuously read from the output topic. More details in how to run the examples can be found
in the [java docs](src/main/java/io/confluent/examples/streams/WordCountLambdaExample.java#L29) of each example code.

If you want to turn on log4j while running your example application, you can edit the
[log4j.properties](src/main/resources/log4j.properties) file and then execute as follows:

```shell
# Run an example application from the standalone jar.
# Here: `WordCountLambdaExample`
<<<<<<< HEAD
$ java -cp target/kafka-streams-examples-5.2.2-SNAPSHOT-standalone.jar \
=======
$ java -cp target/kafka-streams-examples-5.1.1-standalone.jar \
>>>>>>> 48b1f8e0
  -Dlog4j.configuration=file:src/main/resources/log4j.properties \
  io.confluent.examples.streams.WordCountLambdaExample
```

Keep in mind that the machine on which you run the command above must have access to the Kafka/ZK clusters you
configured in the code examples.  By default, the code examples assume the Kafka cluster is accessible via
`localhost:9092` (aka Kafka's ``bootstrap.servers`` parameter) and the ZooKeeper ensemble via `localhost:2181`.
You can override the default ``bootstrap.servers`` parameter through a command line argument.



<a name="development"/>

# Development

This project uses the standard maven lifecycle and commands such as:

```shell
$ mvn compile # This also generates Java classes from the Avro schemas
$ mvn test    # Runs unit and integration tests
```


<a name="version-compatibility"/>

# Version Compatibility Matrix

| Branch (this repo)                      | Apache Kafka      | Confluent Platform | Notes                                                                                                                                |
| ----------------------------------------|-------------------|--------------------|--------------------------------------------------------------------------------------------------------------------------------------|
<<<<<<< HEAD
| [master](../../../tree/master/)         | 2.2.1-SNAPSHOT    | 5.2.2-SNAPSHOT     | You must manually build the `trunk` version of Apache Kafka and the `master` version of Confluent Platform.  See instructions above. |
| [5.2.0-post](../../../tree/5.1.0-post/) | 2.2.0             | 5.2.0              | Works out of the box                                                                                                                 |
| [5.1.0-post](../../../tree/5.0.0-post/) | 2.1.0             | 5.1.0              | Works out of the box                                                                                                                 |
=======
| [5.1.1-post](../../../tree/5.1.1-post/) | 2.1.1             | 5.1.1              | Works out of the box                                                                                                                 |
>>>>>>> 48b1f8e0
| [5.0.0-post](../../../tree/5.0.0-post/) | 2.0.0             | 5.0.0              | Works out of the box                                                                                                                 |
| [4.1.0-post](../../../tree/4.1.0-post/) | 1.1.0(-cp1)       | 4.1.0              | Works out of the box                                                                                                                 |
| [4.0.0-post](../../../tree/4.4.0-post/) | 1.0.0(-cp1)       | 4.0.0              | Works out of the box                                                                                                                 |
| [3.3.0-post](../../../tree/3.3.0-post/) | 0.11.0.0(-cp1)    | 3.3.0              | Works out of the box                                                                                                                 |

The `master` branch of this repository represents active development, and may require additional steps on your side to
make it compile.  Check this README as well as [pom.xml](pom.xml) for any such information.


<a name="docker"/>

# Docker Examples

This example launches:

* Confluent's Kafka Music demo application for the Kafka Streams API.  This application demonstrates how to build of a simple music charts application.  It uses Kafka's
  [Interactive Queries](http://docs.confluent.io/current/streams/developer-guide.html#interactive-queries) feature to
  expose its latest processing results (e.g. latest Top 5 songs) via a REST API.  Its input data is in Avro format,
  hence the use of Confluent Schema Registry (see below).
* a single-node Apache Kafka cluster with a single-node ZooKeeper ensemble
* a [Confluent Schema Registry](https://github.com/confluentinc/schema-registry) instance

The Kafka Music application demonstrates how to build of a simple music charts application that continuously computes,
in real-time, the latest charts such as Top 5 songs per music genre.  It exposes its latest processing results -- the
latest charts -- via Kafka’s Interactive Queries feature and a REST API.  The application's input data is in Avro format
and comes from two sources: a stream of play events (think: "song X was played") and a stream of song metadata ("song X
was written by artist Y").

More specifically, we will run the following services:

* Confluent's Kafka Music demo application
* a single-node Kafka cluster with a single-node ZooKeeper ensemble
* Confluent Schema Registry

You can find detailed documentation at
http://docs.confluent.io/current/streams/kafka-streams-examples/docs/index.html


<a name="help"/>

# Where to find help

* Looking for documentation on Apache Kafka's Streams API?
    * We recommend to read the [Kafka Streams chapter](http://docs.confluent.io/current/streams/) in the
      [Confluent Platform documentation](http://docs.confluent.io/current/).
    * Watch our talk
      [Rethinking Stream Processing with Apache Kafka](https://www.youtube.com/watch?v=ACwnrnVJXuE)
* Running into problems to use the demos and examples in this project?
    * First, you should check our [FAQ wiki](https://github.com/confluentinc/kafka-streams-examples/wiki/FAQ).
    * If the FAQ doesn't help you, [create a new GitHub issue](https://github.com/confluentinc/kafka-streams-examples/issues).
* Want to ask a question, report a bug in Kafka or its Kafka Streams API, request a new Kafka feature?
    * For general questions about Apache Kafka and Confluent Platform, please head over to the
      [Confluent mailing list](https://groups.google.com/forum/?pli=1#!forum/confluent-platform)
      or to the [Apache Kafka mailing lists](http://kafka.apache.org/contact).
    * For questions about the demos and examples in this repository:
        * Please check our [FAQ wiki](https://github.com/confluentinc/kafka-streams-examples/wiki/FAQ) for an answer first.
        * If the FAQ doesn't help you, [create a new GitHub issue](https://github.com/confluentinc/kafka-streams-examples/issues).<|MERGE_RESOLUTION|>--- conflicted
+++ resolved
@@ -271,12 +271,7 @@
 #
 $ mvn clean package
 
-<<<<<<< HEAD
 # >>> Creates target/kafka-streams-examples-5.2.2-SNAPSHOT-standalone.jar
-=======
-# >>> Creates target/kafka-streams-examples-5.1.1-standalone.jar
-
->>>>>>> 48b1f8e0
 ```
 
 You can now run the example applications as follows:
@@ -284,11 +279,7 @@
 ```shell
 # Run an example application from the standalone jar.
 # Here: `WordCountLambdaExample`
-<<<<<<< HEAD
 $ java -cp target/kafka-streams-examples-5.2.2-SNAPSHOT-standalone.jar \
-=======
-$ java -cp target/kafka-streams-examples-5.1.1-standalone.jar \
->>>>>>> 48b1f8e0
   io.confluent.examples.streams.WordCountLambdaExample
 ```
 
@@ -304,11 +295,7 @@
 ```shell
 # Run an example application from the standalone jar.
 # Here: `WordCountLambdaExample`
-<<<<<<< HEAD
 $ java -cp target/kafka-streams-examples-5.2.2-SNAPSHOT-standalone.jar \
-=======
-$ java -cp target/kafka-streams-examples-5.1.1-standalone.jar \
->>>>>>> 48b1f8e0
   -Dlog4j.configuration=file:src/main/resources/log4j.properties \
   io.confluent.examples.streams.WordCountLambdaExample
 ```
@@ -338,13 +325,9 @@
 
 | Branch (this repo)                      | Apache Kafka      | Confluent Platform | Notes                                                                                                                                |
 | ----------------------------------------|-------------------|--------------------|--------------------------------------------------------------------------------------------------------------------------------------|
-<<<<<<< HEAD
-| [master](../../../tree/master/)         | 2.2.1-SNAPSHOT    | 5.2.2-SNAPSHOT     | You must manually build the `trunk` version of Apache Kafka and the `master` version of Confluent Platform.  See instructions above. |
-| [5.2.0-post](../../../tree/5.1.0-post/) | 2.2.0             | 5.2.0              | Works out of the box                                                                                                                 |
-| [5.1.0-post](../../../tree/5.0.0-post/) | 2.1.0             | 5.1.0              | Works out of the box                                                                                                                 |
-=======
-| [5.1.1-post](../../../tree/5.1.1-post/) | 2.1.1             | 5.1.1              | Works out of the box                                                                                                                 |
->>>>>>> 48b1f8e0
+| [5.2.x](../../../tree/5.2.x/)           | 2.2.1-SNAPSHOT    | 5.2.2-SNAPSHOT     | You must manually build the `2.2` version of Apache Kafka and the `5.2.x` version of Confluent Platform.  See instructions above.    |
+| [5.2.0-post](../../../tree/5.2.0-post/) | 2.2.0             | 5.2.0              | Works out of the box                                                                                                                 |
+| [5.1.0-post](../../../tree/5.1.0-post/) | 2.1.0             | 5.1.0              | Works out of the box                                                                                                                 |
 | [5.0.0-post](../../../tree/5.0.0-post/) | 2.0.0             | 5.0.0              | Works out of the box                                                                                                                 |
 | [4.1.0-post](../../../tree/4.1.0-post/) | 1.1.0(-cp1)       | 4.1.0              | Works out of the box                                                                                                                 |
 | [4.0.0-post](../../../tree/4.4.0-post/) | 1.0.0(-cp1)       | 4.0.0              | Works out of the box                                                                                                                 |
