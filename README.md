# Kafka Streams Examples

This project contains code examples that demonstrate how to implement real-time applications and event-driven
microservices using the Streams API of [Apache Kafka](http://kafka.apache.org/) aka Kafka Streams.

For more information take a look at the
[**latest Confluent documentation on the Kafka Streams API**](http://docs.confluent.io/current/streams/), notably the
[**Developer Guide**](http://docs.confluent.io/current/streams/developer-guide.html).


---
Table of Contents

* [Available examples](#available-examples)
    * [Examples: Runnable Applications](#examples-apps)
    * [Examples: Unit Tests](#examples-unit-tests)
    * [Examples: Integration Tests](#examples-integration-tests)
    * [Docker Example: Kafka Music demo application](#examples-docker)
* [Requirements](#requirements)
    * [Apache Kafka](#requirements-kafka)
    * [Confluent Platform](#requirements-confluent-platform)
    * [Using IntelliJ or Eclipse](#requirements-ide)
    * [Java](#requirements-java)
    * [Scala](#requirements-scala)
* [Packaging and running the examples](#packaging-and-running)
* [Development](#development)
* [Version Compatibility Matrix](#version-compatibility)
* [Where to find help](#help)

---


<a name="available-examples"/>

# Available examples

This repository has several branches to help you find the correct code examples for the version of Apache Kafka and/or
Confluent Platform that you are using.  See [Version Compatibility Matrix](#version-compatibility) below for details.

There are three kinds of examples:

* **Examples under [src/main/](src/main/)**: These examples are short and concise.  Also, you can interactively
  test-drive these examples, e.g. against a local Kafka cluster.  If you want to actually run these examples, then you
  must first install and run Apache Kafka and friends, which we describe in section
  [Packaging and running the examples](#packaging-and-running).  Each example also states its exact requirements and
  instructions at the very top.
* **Examples under [src/test/](src/test/)**: These examples should test applications under [src/main/](src/main/).
  Unit Tests with TopologyTestDriver test the stream logic without external system dependencies.
  The integration tests use an embedded Kafka
  clusters, feed input data to them (using the standard Kafka producer client), process the data using Kafka Streams,
  and finally read and verify the output results (using the standard Kafka consumer client).
  These examples are also a good starting point to learn how to implement your own end-to-end integration tests.
* **Ready-to-run Docker Examples**: These examples are already built and containerized.


<a name="examples-apps"/>

## Examples: Runnable Applications

Additional examples may be found under [src/main/](src/main/java/io/confluent/examples/streams/).

| Application Name            | Concepts used                                            | Java 8+ | Java 7+ | Scala |
| --------------------------- | -------------------------------------------------------- | ------- | ------- | ----- |
| WordCount                   | DSL, aggregation, stateful                               | [Java 8+ example](src/main/java/io/confluent/examples/streams/WordCountLambdaExample.java) | | [Scala Example](src/main/scala/io/confluent/examples/streams/WordCountScalaExample.scala) |
| MapFunction                 | DSL, stateless transformations, `map()`                  | [Java 8+ example](src/main/java/io/confluent/examples/streams/MapFunctionLambdaExample.java) | | [Scala Example](src/main/scala/io/confluent/examples/streams/MapFunctionScalaExample.scala) |
| SessionWindows              | Sessionization of user events, user behavior analysis    | | [Java 7+ example](src/main/java/io/confluent/examples/streams/SessionWindowsExample.java)
| GlobalKTable                | `join()` between `KStream` and `GlobalKTable`            | [Java 8+ example](src/main/java/io/confluent/examples/streams/GlobalKTablesExample.java) | | |
| PageViewRegion              | `join()` between `KStream` and `KTable`                  | [Java 8+ example](src/main/java/io/confluent/examples/streams/PageViewRegionLambdaExample.java) | [Java 7+ example](src/main/java/io/confluent/examples/streams/PageViewRegionExample.java) | |
| PageViewRegionGenericAvro   | Working with data in Generic Avro format                 | [Java 8+ example](src/main/java/io/confluent/examples/streams/PageViewRegionLambdaExample.java) | [Java 7+ example](src/main/java/io/confluent/examples/streams/PageViewRegionExample.java) | |
| WikipediaFeedSpecificAvro   | Working with data in Specific Avro format                | [Java 8+ example](src/main/java/io/confluent/examples/streams/WikipediaFeedAvroLambdaExample.java) | [Java 7+ example](src/main/java/io/confluent/examples/streams/WikipediaFeedAvroExample.java) | |
| SecureKafkaStreams          | Secure, encryption, client authentication                | | [Java 7+ example](src/main/java/io/confluent/examples/streams/SecureKafkaStreamsExample.java) | |
| Sum                         | DSL, stateful transformations, `reduce()`                | [Java 8+ example](src/main/java/io/confluent/examples/streams/SumLambdaExample.java) | | |
| WordCountInteractiveQueries | Interactive Queries, REST, RPC                           | [Java 8+ example](src/main/java/io/confluent/examples/streams/interactivequeries/WordCountInteractiveQueriesExample.java) | | |
| KafkaMusic                  | Interactive Queries, State Stores, REST API              | [Java 8+ example](src/main/java/io/confluent/examples/streams/interactivequeries/kafkamusic/KafkaMusicExample.java) | | |
| ApplicationReset            | Application Reset Tool `kafka-streams-application-reset` | [Java 8+ example](src/main/java/io/confluent/examples/streams/ApplicationResetExample.java) | | |
| Microservice                | Microservice ecosystem, state stores, dynamic routing, joins, filtering, branching, stateful operations | [Java 8+ example](src/main/java/io/confluent/examples/streams/microservices) | | |


<a name="examples-unit-tests"/>

## Examples: Unit Tests

The stream processing of Kafka Streams can be **unit tested** with the `TopologyTestDriver` from the
`org.apache.kafka:kafka-streams-test-utils` artifact. The test driver allows you to write sample input into your
processing topology and validate its output.

See the documentation at [Testing Streams Code](https://docs.confluent.io/current/streams/developer-guide/test-streams.html).


<a name="examples-integration-tests"/>

## Examples: Integration Tests

We also provide several **integration tests**, which demonstrate end-to-end data pipelines.  Here, we spawn embedded Kafka
clusters and the [Confluent Schema Registry](https://github.com/confluentinc/schema-registry), feed input data to them
(using the standard Kafka producer client), process the data using Kafka Streams, and finally read and verify the output
results (using the standard Kafka consumer client).

Additional examples may be found under [src/test/](src/test/java/io/confluent/examples/streams/).

> Tip: Run `mvn test` to launch the tests.

| Integration Test Name               | Concepts used                               | Java 8+ | Java 7+ | Scala |
| ----------------------------------- | ------------------------------------------- | ------- | ------- | ----- |
| WordCount                           | DSL, aggregation, stateful                  | [Java 8+ Example](src/test/java/io/confluent/examples/streams/WordCountLambdaIntegrationTest.java) | | [Scala Example](src/test/scala/io/confluent/examples/streams/WordCountScalaIntegrationTest.scala) |
| WordCountInteractiveQueries         | Interactive Queries, REST, RPC              | | [Java 7+ Example](src/test/java/io/confluent/examples/streams/interactivequeries/WordCountInteractiveQueriesExampleTest.java) | |
| CustomStreamTableJoin               | DSL, Processor API, Transformers            | [Java 8+ Example](src/test/java/io/confluent/examples/streams/CustomStreamTableJoinIntegrationTest.java) | | |
| EventDeduplication                  | DSL, Processor API, Transformers            | [Java 8+ Example](src/test/java/io/confluent/examples/streams/EventDeduplicationLambdaIntegrationTest.java) | | |
| GlobalKTable                        | DSL, global state                           | | [Java 7+ Example](src/test/java/io/confluent/examples/streams/GlobalKTablesExampleTest.java) | |
| HandlingCorruptedInputRecords       | DSL, `flatMap()`                            | [Java 8+ Example](src/test/java/io/confluent/examples/streams/HandlingCorruptedInputRecordsIntegrationTest.java) | | |
| KafkaMusic (Interactive Queries)    | Interactive Queries, State Stores, REST API | | [Java 7+ Example](src/test/java/io/confluent/examples/streams/interactivequeries/kafkamusic/KafkaMusicExampleTest.java) | |
| MapFunction                         | DSL, stateless transformations, `map()`     | [Java 8+ Example](src/test/java/io/confluent/examples/streams/MapFunctionLambdaIntegrationTest.java) | | |
| MixAndMatch DSL + Processor API     | Integrating DSL and Processor API           | [Java 8+ Example](src/test/java/io/confluent/examples/streams/MixAndMatchLambdaIntegrationTest.java) | | |
| PassThrough                         | DSL, `stream()`, `to()`                     | | [Java 7+ Example](src/test/java/io/confluent/examples/streams/PassThroughIntegrationTest.java) | |
| PoisonPill                          | DSL, `flatMap()`                            | [Java 8+ Example](src/test/java/io/confluent/examples/streams/HandlingCorruptedInputRecordsIntegrationTest.java) | | |
| ProbabilisticCounting\*\*\*         | DSL, Processor API, custom state stores     | | | [Scala Example](src/test/scala/io/confluent/examples/streams/ProbabilisticCountingScalaIntegrationTest.scala) |
| SessionWindows                      | DSL, windowed aggregation, sessionization   | | [Java 7+ Example](src/test/java/io/confluent/examples/streams/SessionWindowsExampleTest.java) | |
| StatesStoresDSL                     | DSL, Processor API, Transformers            | [Java 8+ Example](src/test/java/io/confluent/examples/streams/StateStoresInTheDSLIntegrationTest.java) | | |
| StreamToStreamJoin                  | DSL, `join()` between KStream and KStream   | | [Java 7+ Example](src/test/java/io/confluent/examples/streams/StreamToStreamJoinIntegrationTest.java) | |
| StreamToTableJoin                   | DSL, `join()` between KStream and KTable    | | [Java 7+ Example](src/test/java/io/confluent/examples/streams/StreamToTableJoinIntegrationTest.java) | [Scala Example](src/test/scala/io/confluent/examples/streams/StreamToTableJoinScalaIntegrationTest.scala) |
| Sum                                 | DSL, aggregation, stateful, `reduce()`      | [Java 8+ Example](src/test/java/io/confluent/examples/streams/SumLambdaIntegrationTest.java) | | |
| TableToTableJoin                    | DSL, `join()` between KTable and KTable     | | [Java 7+ Example](src/test/java/io/confluent/examples/streams/TableToTableJoinIntegrationTest.java) | |
| UserCountsPerRegion                 | DSL, aggregation, stateful, `count()`       | [Java 8+ Example](src/test/java/io/confluent/examples/streams/UserCountsPerRegionLambdaIntegrationTest.java) | | |
| ValidateStateWithInteractiveQueries | Interactive Queries for validating state    | | [Java 8+ Example](src/test/java/io/confluent/examples/streams/ValidateStateWithInteractiveQueriesLambdaIntegrationTest.java) | | |
| GenericAvro                         | Working with data in Generic Avro format    | | [Java 7+ Example](src/test/java/io/confluent/examples/streams/GenericAvroIntegrationTest.java) |  [Scala Example](src/test/scala/io/confluent/examples/streams/GenericAvroScalaIntegrationTest.scala) |
| SpecificAvro                        | Working with data in Specific Avro format   | | [Java 7+ Example](src/test/java/io/confluent/examples/streams/SpecificAvroIntegrationTest.java) | [Scala Example](src/test/scala/io/confluent/examples/streams/SpecificAvroScalaIntegrationTest.scala) |

\*\*\*demonstrates how to probabilistically count items in an input stream by implementing a custom state store
([CMSStore](src/main/scala/io/confluent/examples/streams/algebird/CMSStore.scala)) that is backed by a
[Count-Min Sketch](https://en.wikipedia.org/wiki/Count%E2%80%93min_sketch) data structure (with the CMS implementation
of [Twitter Algebird](https://github.com/twitter/algebird))


<a name="examples-docker"/>

# Docker Example: Kafka Music demo application

This containerized example launches:

* Confluent's Kafka Music demo application for the Kafka Streams API, which makes use of
  [Interactive Queries](http://docs.confluent.io/current/streams/developer-guide.html)
* a single-node Apache Kafka cluster with a single-node ZooKeeper ensemble
* a [Confluent Schema Registry](https://github.com/confluentinc/schema-registry) instance

The Kafka Music application demonstrates how to build of a simple music charts application that continuously computes,
in real-time, the latest charts such as latest Top 5 songs per music genre.  It exposes its latest processing results
-- the latest charts -- via Kafka’s [Interactive Queries](http://docs.confluent.io/current/streams/developer-guide.html#interactive-queries)
feature via a REST API.  The application's input data is in Avro format, hence the use of Confluent Schema Registry,
and comes from two sources: a stream of play events (think: "song X was played") and a stream of song metadata ("song X
was written by artist Y").

You can find detailed documentation at
https://docs.confluent.io/current/streams/kafka-streams-examples/docs/index.html.


<a name="examples-docker"/>

# Docker Example: Kafka Music demo application

This containerized example launches:

* Confluent's Kafka Music demo application for the Kafka Streams API, which makes use of
  [Interactive Queries](http://docs.confluent.io/current/streams/developer-guide.html)
* a single-node Apache Kafka cluster with a single-node ZooKeeper ensemble
* a [Confluent Schema Registry](https://github.com/confluentinc/schema-registry) instance

The Kafka Music application demonstrates how to build of a simple music charts application that continuously computes,
in real-time, the latest charts such as latest Top 5 songs per music genre.  It exposes its latest processing results
-- the latest charts -- via Kafka’s [Interactive Queries](http://docs.confluent.io/current/streams/developer-guide.html#interactive-queries)
feature via a REST API.  The application's input data is in Avro format, hence the use of Confluent Schema Registry,
and comes from two sources: a stream of play events (think: "song X was played") and a stream of song metadata ("song X
was written by artist Y").

You can find detailed documentation at
https://docs.confluent.io/current/streams/kafka-streams-examples/docs/index.html.


<a name="requirements"/>

# Requirements

<a name="requirements-kafka"/>

## Apache Kafka

The code in this repository requires Apache Kafka 0.10+ because from this point onwards Kafka includes its
[Kafka Streams](https://github.com/apache/kafka/tree/trunk/streams) library.
See [Version Compatibility Matrix](#version-compatibility) for further details, as different branches of this
repository may have different Kafka requirements.

> **For the `master` branch:** To build a development version, you typically need the latest `trunk` version of Apache Kafka
> (cf. `kafka.version` in [pom.xml](pom.xml) for details).  The following instructions will build and locally install
> the latest `trunk` Kafka version:
>
> ```shell
> $ git clone git@github.com:apache/kafka.git
> $ cd kafka
> $ git checkout trunk
>
> # Bootstrap gradle wrapper
> $ gradle
>
> # Now build and install Kafka locally
> $ ./gradlew clean installAll
> ```


<a name="requirements-confluent-platform"/>

## Confluent Platform

The code in this repository requires [Confluent Schema Registry](https://github.com/confluentinc/schema-registry).
See [Version Compatibility Matrix](#version-compatibility) for further details, as different branches of this
repository have different Confluent Platform requirements.

* [Confluent Platform Quickstart](http://docs.confluent.io/current/quickstart.html) (how to download and install)
* [Confluent Platform documentation](http://docs.confluent.io/current/)

> **For the `master` branch:** To build a development version, you typically need the latest `master` version of Confluent Platform's
> Schema Registry (cf. `confluent.version` in [pom.xml](pom.xml), which is set by the upstream
> [Confluent Common](https://github.com/confluentinc/common) project).
> The following instructions will build and locally install the latest `master` Schema Registry version, which includes
> building its dependencies such as [Confluent Common](https://github.com/confluentinc/common) and
> [Confluent Rest Utils](https://github.com/confluentinc/rest-utils).
> Please read the [Schema Registry README](https://github.com/confluentinc/schema-registry) for details.
>
> ```shell
> $ git clone https://github.com/confluentinc/common.git
> $ cd common
> $ git checkout master
>
> # Build and install common locally
> $ mvn -DskipTests=true clean install
>
> $ git clone https://github.com/confluentinc/rest-utils.git
> $ cd rest-utils
> $ git checkout master
>
> # Build and install rest-utils locally
> $ mvn -DskipTests=true clean install
>
> $ git clone https://github.com/confluentinc/schema-registry.git
> $ cd schema-registry
> $ git checkout master
>
> # Now build and install schema-registry locally
> $ mvn -DskipTests=true clean install
> ```

Also, each example states its exact requirements at the very top.


<a name="requirements-ide"/>

## Using IntelliJ or Eclipse

If you are using an IDE and import the project you might end up with a "missing import / class not found" error.
Some Avro classes are generated from schema files and IDEs sometimes do not generate these classes automatically.
To resolve this error, manually run:

```shell
$ mvn -Dskip.tests=true compile
```

If you are using Eclipse, you can also right-click on `pom.xml` file and choose _Run As > Maven generate-sources_.


<a name="requirements-java"/>

## Java 8+

Some code examples require Java 8+, primarily because of the usage of
[lambda expressions](https://docs.oracle.com/javase/tutorial/java/javaOO/lambdaexpressions.html).

IntelliJ IDEA users:

* Open _File > Project structure_
* Select "Project" on the left.
    * Set "Project SDK" to Java 1.8.
    * Set "Project language level" to "8 - Lambdas, type annotations, etc."


<a name="requirements-scala"/>

## Scala

> Scala is required only for the Scala examples in this repository.  If you are a Java developer you can safely ignore
> this section.

If you want to experiment with the Scala examples in this repository, you need a version of Scala that supports Java 8
and SAM / Java lambda (e.g. Scala 2.11 with `-Xexperimental` compiler flag, or 2.12).

If you are compiling with Java 9+, you'll need to have Scala version 2.12+ to be compatible with the Java version.


<a name="packaging-and-running"/>

# Packaging and running the Application Examples

The instructions in this section are only needed if you want to interactively test-drive the
[application examples](#examples-apps) under [src/main/](src/main/).

> **Tip:** If you only want to run the integration tests (`mvn test`), then you do not need to package or install
> anything -- just run `mvn test`. These tests launch embedded Kafka clusters.

The first step is to install and run a Kafka cluster, which must consist of at least one Kafka broker as well as
at least one ZooKeeper instance.  Some examples may also require a running instance of Confluent schema registry.
The [Confluent Platform Quickstart](http://docs.confluent.io/current/quickstart.html) guide provides the full
details.

In a nutshell:

```shell
# Ensure you have downloaded and installed Confluent Platform as per the Quickstart instructions above.

# Start ZooKeeper
$ ./bin/zookeeper-server-start ./etc/kafka/zookeeper.properties

# In a separate terminal, start Kafka broker
$ ./bin/kafka-server-start ./etc/kafka/server.properties

# In a separate terminal, start Confluent Schema Registry
$ ./bin/schema-registry-start ./etc/schema-registry/schema-registry.properties

# Again, please refer to the Confluent Platform Quickstart for details such as
# how to download Confluent Platform, how to stop the above three services, etc.
```

The next step is to create a standalone jar ("fat jar") of the [application examples](#examples-apps):

```shell
# Create a standalone jar ("fat jar")
$ mvn clean package

<<<<<<< HEAD
# >>> Creates target/kafka-streams-examples-5.3.0-SNAPSHOT-standalone.jar
=======
# >>> Creates target/kafka-streams-examples-5.2.3-SNAPSHOT-standalone.jar
>>>>>>> 7393e0f4
```

> Tip: If needed, you can disable the test suite during packaging, for example to speed up the packaging or to lower
> JVM memory usage:
>
> ```shell
> $ mvn -DskipTests=true clean package
> ```

You can now run the application examples as follows:

```shell
# Run an example application from the standalone jar. Here: `WordCountLambdaExample`
<<<<<<< HEAD
$ java -cp target/kafka-streams-examples-5.3.0-SNAPSHOT-standalone.jar \
=======
$ java -cp target/kafka-streams-examples-5.2.3-SNAPSHOT-standalone.jar \
>>>>>>> 7393e0f4
  io.confluent.examples.streams.WordCountLambdaExample
```

The application will try to read from the specified input topic (in the above example it is ``streams-plaintext-input``),
execute the processing logic, and then try to write back to the specified output topic (in the above example it is ``streams-wordcount-output``).
In order to observe the expected output stream, you will need to start a console producer to send messages into the input topic
and start a console consumer to continuously read from the output topic. More details in how to run the examples can be found
in the [java docs](src/main/java/io/confluent/examples/streams/WordCountLambdaExample.java#L31) of each example code.

If you want to turn on log4j while running your example application, you can edit the
[log4j.properties](src/main/resources/log4j.properties) file and then execute as follows:

```shell
# Run an example application from the standalone jar. Here: `WordCountLambdaExample`
<<<<<<< HEAD
$ java -cp target/kafka-streams-examples-5.3.0-SNAPSHOT-standalone.jar \
=======
$ java -cp target/kafka-streams-examples-5.2.3-SNAPSHOT-standalone.jar \
>>>>>>> 7393e0f4
  -Dlog4j.configuration=file:src/main/resources/log4j.properties \
  io.confluent.examples.streams.WordCountLambdaExample
```

Keep in mind that the machine on which you run the command above must have access to the Kafka/ZooKeeper clusters you
configured in the code examples.  By default, the code examples assume the Kafka cluster is accessible via
`localhost:9092` (aka Kafka's ``bootstrap.servers`` parameter) and the ZooKeeper ensemble via `localhost:2181`.
You can override the default ``bootstrap.servers`` parameter through a command line argument.


<a name="development"/>

# Development

This project uses the standard maven lifecycle and commands such as:

```shell
$ mvn compile # This also generates Java classes from the Avro schemas
$ mvn test    # Runs unit and integration tests
$ mvn package # Packages the application examples into a standalone jar
```


<a name="version-compatibility"/>

# Version Compatibility Matrix

| Branch (this repo)                      | Confluent Platform | Apache Kafka      |
| ----------------------------------------|--------------------|-------------------|
<<<<<<< HEAD
| [5.3.x](../../../tree/5.3.x/)\*         | 5.3.0-SNAPSHOT     | 2.3.0-SNAPSHOT    |
=======
| [5.2.x](../../../tree/5.2.x/)\*         | 5.2.3-SNAPSHOT     | 2.2.2-SNAPSHOT    |
| [5.2.2-post](../../../tree/5.2.2-post/) | 5.2.2              | 2.2.1             |
>>>>>>> 7393e0f4
| [5.2.1-post](../../../tree/5.2.1-post/) | 5.2.1              | 2.2.1             |
| [5.1.0-post](../../../tree/5.1.0-post/) | 5.1.0              | 2.1.0             |
| [5.0.0-post](../../../tree/5.0.0-post/) | 5.0.0              | 2.0.0             |
| [4.1.0-post](../../../tree/4.1.0-post/) | 4.1.0              | 1.1.0             |
| [4.0.0-post](../../../tree/4.4.0-post/) | 4.0.0              | 1.0.0             |
| [3.3.0-post](../../../tree/3.3.0-post/) | 3.3.0              | 0.11.0            |

<<<<<<< HEAD
\*You must manually build the `2.3` version of Apache Kafka and the `5.3.x` version of Confluent Platform.  See instructions above.
=======
\*You must manually build the `2.2.2` version of Apache Kafka and the `5.2.x` version of Confluent Platform.  See instructions above.
>>>>>>> 7393e0f4

The `master` branch of this repository represents active development, and may require additional steps on your side to
make it compile.  Check this README as well as [pom.xml](pom.xml) for any such information.


<a name="help"/>

# Where to find help

* Looking for documentation on Apache Kafka's Streams API?
    * We recommend to read the [Kafka Streams chapter](https://docs.confluent.io/current/streams/) in the
      [Confluent Platform documentation](https://docs.confluent.io/current/).
    * Watch our talk
      [Rethinking Stream Processing with Apache Kafka](https://www.youtube.com/watch?v=ACwnrnVJXuE)
* Running into problems to use the demos and examples in this project?
    * First, you should check our [FAQ wiki](https://github.com/confluentinc/kafka-streams-examples/wiki/FAQ) for an answer first.
    * If the FAQ doesn't help you, [create a new GitHub issue](https://github.com/confluentinc/kafka-streams-examples/issues).
* Want to ask a question, report a bug in Kafka or its Kafka Streams API, request a new Kafka feature?
    * For general questions about Apache Kafka and Confluent Platform, please head over to the
      [Confluent mailing list](https://groups.google.com/forum/?pli=1#!forum/confluent-platform)
      or to the [Apache Kafka mailing lists](http://kafka.apache.org/contact).<|MERGE_RESOLUTION|>--- conflicted
+++ resolved
@@ -332,11 +332,7 @@
 # Create a standalone jar ("fat jar")
 $ mvn clean package
 
-<<<<<<< HEAD
 # >>> Creates target/kafka-streams-examples-5.3.0-SNAPSHOT-standalone.jar
-=======
-# >>> Creates target/kafka-streams-examples-5.2.3-SNAPSHOT-standalone.jar
->>>>>>> 7393e0f4
 ```
 
 > Tip: If needed, you can disable the test suite during packaging, for example to speed up the packaging or to lower
@@ -350,11 +346,7 @@
 
 ```shell
 # Run an example application from the standalone jar. Here: `WordCountLambdaExample`
-<<<<<<< HEAD
 $ java -cp target/kafka-streams-examples-5.3.0-SNAPSHOT-standalone.jar \
-=======
-$ java -cp target/kafka-streams-examples-5.2.3-SNAPSHOT-standalone.jar \
->>>>>>> 7393e0f4
   io.confluent.examples.streams.WordCountLambdaExample
 ```
 
@@ -369,11 +361,7 @@
 
 ```shell
 # Run an example application from the standalone jar. Here: `WordCountLambdaExample`
-<<<<<<< HEAD
 $ java -cp target/kafka-streams-examples-5.3.0-SNAPSHOT-standalone.jar \
-=======
-$ java -cp target/kafka-streams-examples-5.2.3-SNAPSHOT-standalone.jar \
->>>>>>> 7393e0f4
   -Dlog4j.configuration=file:src/main/resources/log4j.properties \
   io.confluent.examples.streams.WordCountLambdaExample
 ```
@@ -403,12 +391,8 @@
 
 | Branch (this repo)                      | Confluent Platform | Apache Kafka      |
 | ----------------------------------------|--------------------|-------------------|
-<<<<<<< HEAD
 | [5.3.x](../../../tree/5.3.x/)\*         | 5.3.0-SNAPSHOT     | 2.3.0-SNAPSHOT    |
-=======
-| [5.2.x](../../../tree/5.2.x/)\*         | 5.2.3-SNAPSHOT     | 2.2.2-SNAPSHOT    |
 | [5.2.2-post](../../../tree/5.2.2-post/) | 5.2.2              | 2.2.1             |
->>>>>>> 7393e0f4
 | [5.2.1-post](../../../tree/5.2.1-post/) | 5.2.1              | 2.2.1             |
 | [5.1.0-post](../../../tree/5.1.0-post/) | 5.1.0              | 2.1.0             |
 | [5.0.0-post](../../../tree/5.0.0-post/) | 5.0.0              | 2.0.0             |
@@ -416,11 +400,7 @@
 | [4.0.0-post](../../../tree/4.4.0-post/) | 4.0.0              | 1.0.0             |
 | [3.3.0-post](../../../tree/3.3.0-post/) | 3.3.0              | 0.11.0            |
 
-<<<<<<< HEAD
 \*You must manually build the `2.3` version of Apache Kafka and the `5.3.x` version of Confluent Platform.  See instructions above.
-=======
-\*You must manually build the `2.2.2` version of Apache Kafka and the `5.2.x` version of Confluent Platform.  See instructions above.
->>>>>>> 7393e0f4
 
 The `master` branch of this repository represents active development, and may require additional steps on your side to
 make it compile.  Check this README as well as [pom.xml](pom.xml) for any such information.
