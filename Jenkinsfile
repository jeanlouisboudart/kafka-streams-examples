--- conflicted
+++ resolved
@@ -7,12 +7,8 @@
     dockerUpstreamTag = 'latest'  // Temporary; use trunk-latest when available
     mvnPhase = 'package'  // streams examples integration-test needs host-based networking, won't work in CI as-is
     mvnSkipDeploy = true
-<<<<<<< HEAD
     // add for integration-test
     // nodeLabel = 'docker-oraclejdk8-compose'
-    slackChannel = '#streams-team'
-=======
->>>>>>> efcfbd46
     upstreamProjects = 'confluentinc/rest-utils'
     withPush = true
 }