--- conflicted
+++ resolved
@@ -88,14 +88,14 @@
         </dependency>
         <dependency>
             <groupId>org.apache.kafka</groupId>
-<<<<<<< HEAD
             <artifactId>kafka-streams-scala_${kafka.scala.version}</artifactId>
             <version>${kafka.version}</version>
-=======
+        </dependency>
+        <dependency>
+            <groupId>org.apache.kafka</groupId>
             <artifactId>kafka-streams-test-utils</artifactId>
             <version>${kafka.version}</version>
             <scope>test</scope>
->>>>>>> 4f9e5be1
         </dependency>
         <dependency>
             <groupId>org.apache.avro</groupId>
