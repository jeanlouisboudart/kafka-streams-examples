--- conflicted
+++ resolved
@@ -77,12 +77,9 @@
     final String processingGuaranteeConfig = enableEOS ? "exactly_once" : "at_least_once";
     config.put(StreamsConfig.PROCESSING_GUARANTEE_CONFIG, processingGuaranteeConfig);
     config.put(StreamsConfig.COMMIT_INTERVAL_MS_CONFIG, 1); //commit as fast as possible
-<<<<<<< HEAD
+    config.put(StreamsConfig.consumerPrefix(ConsumerConfig.SESSION_TIMEOUT_MS_CONFIG), 30000);
     MonitoringInterceptorUtils.maybeConfigureInterceptorsStreams(config);
 
-=======
-    config.put(StreamsConfig.consumerPrefix(ConsumerConfig.SESSION_TIMEOUT_MS_CONFIG), 30000);
->>>>>>> 207872f8
     return config;
   }
 
