package io.confluent.examples.streams.microservices;

import io.confluent.examples.streams.avro.microservices.Order;
import io.confluent.examples.streams.avro.microservices.OrderState;
import io.confluent.examples.streams.avro.microservices.OrderValidation;
import io.confluent.examples.streams.avro.microservices.OrderValue;
import io.confluent.examples.streams.microservices.domain.Schemas;
import org.apache.kafka.common.serialization.Serdes;
import org.apache.kafka.streams.KafkaStreams;
import org.apache.kafka.streams.StreamsBuilder;
import org.apache.kafka.streams.StreamsConfig;
import org.apache.kafka.streams.kstream.Consumed;
import org.apache.kafka.streams.kstream.KStream;
import org.apache.kafka.streams.kstream.KTable;
import org.apache.kafka.streams.kstream.Materialized;
import org.apache.kafka.streams.kstream.Produced;
import org.apache.kafka.streams.kstream.Serialized;
import org.apache.kafka.streams.kstream.SessionWindows;
import org.apache.kafka.streams.kstream.Windowed;
import org.slf4j.Logger;
import org.slf4j.LoggerFactory;

import java.util.Properties;

import static io.confluent.examples.streams.avro.microservices.OrderValidationResult.FAIL;
import static io.confluent.examples.streams.avro.microservices.OrderValidationResult.PASS;
import static io.confluent.examples.streams.avro.microservices.OrderValidationType.FRAUD_CHECK;
import static io.confluent.examples.streams.microservices.domain.Schemas.Topics.ORDERS;
import static io.confluent.examples.streams.microservices.domain.Schemas.Topics.ORDER_VALIDATIONS;
import static io.confluent.examples.streams.microservices.util.MicroserviceUtils.addShutdownHookAndBlock;
import static io.confluent.examples.streams.microservices.util.MicroserviceUtils.baseStreamsConfig;
import static io.confluent.examples.streams.microservices.util.MicroserviceUtils.parseArgsAndConfigure;


/**
 * This service searches for potentially fraudulent transactions by calculating the total value of
 * orders for a customer within a time period, then checks to see if this is over a configured
 * limit. <p> i.e. if(SUM(order.value, 5Mins) > $5000) GroupBy customer -> Fail(orderId) else
 * Pass(orderId)
 */
public class FraudService implements Service {

  private static final Logger log = LoggerFactory.getLogger(FraudService.class);
  private final String SERVICE_APP_ID = getClass().getSimpleName();

  private static final int FRAUD_LIMIT = 2000;
  private static final long MIN = 60 * 1000L;
  private KafkaStreams streams;

  @Override
  public void start(final String bootstrapServers, final String stateDir) {
    streams = processStreams(bootstrapServers, stateDir);
    streams.cleanUp(); //don't do this in prod as it clears your state stores
    streams.start();
    log.info("Started Service " + getClass().getSimpleName());
  }

  private KafkaStreams processStreams(final String bootstrapServers, final String stateDir) {

    //Latch onto instances of the orders and inventory topics
    final StreamsBuilder builder = new StreamsBuilder();
    final KStream<String, Order> orders = builder
        .stream(ORDERS.name(), Consumed.with(ORDERS.keySerde(), ORDERS.valueSerde()))
        .filter((id, order) -> OrderState.CREATED.equals(order.getState()));

    //Create an aggregate of the total value by customer and hold it with the order. We use session windows to
    // detect periods of activity.
    final KTable<Windowed<Long>, OrderValue> aggregate = orders
        .groupBy((id, order) -> order.getCustomerId(), Serialized.with(Serdes.Long(), ORDERS.valueSerde()))
        .windowedBy(SessionWindows.with(60 * MIN))
        .aggregate(OrderValue::new,
            //Calculate running total for each customer within this window
            (custId, order, total) -> new OrderValue(order,
                total.getValue() + order.getQuantity() * order.getPrice()),
            (k, a, b) -> simpleMerge(a, b), //include a merger as we're using session windows.
            Materialized.with(null, Schemas.ORDER_VALUE_SERDE));

    //Ditch the windowing and rekey
    final KStream<String, OrderValue> ordersWithTotals = aggregate
        .toStream((windowedKey, orderValue) -> windowedKey.key())
        .filter((k, v) -> v != null)//When elements are evicted from a session window they create delete events. Filter these out.
        .selectKey((id, orderValue) -> orderValue.getOrder().getId());

    //Now branch the stream into two, for pass and fail, based on whether the windowed total is over Fraud Limit
    final KStream<String, OrderValue>[] forks = ordersWithTotals.branch(
        (id, orderValue) -> orderValue.getValue() >= FRAUD_LIMIT,
        (id, orderValue) -> orderValue.getValue() < FRAUD_LIMIT);

    forks[0].mapValues(
        orderValue -> new OrderValidation(orderValue.getOrder().getId(), FRAUD_CHECK, FAIL))
        .to(ORDER_VALIDATIONS.name(), Produced
            .with(ORDER_VALIDATIONS.keySerde(), ORDER_VALIDATIONS.valueSerde()));

    forks[1].mapValues(
        orderValue -> new OrderValidation(orderValue.getOrder().getId(), FRAUD_CHECK, PASS))
        .to(ORDER_VALIDATIONS.name(), Produced
            .with(ORDER_VALIDATIONS.keySerde(), ORDER_VALIDATIONS.valueSerde()));

    //disable caching to ensure a complete aggregate changelog. This is a little trick we need to apply
    //as caching in Kafka Streams will conflate subsequent updates for the same key. Disabling caching ensures
    //we get a complete "changelog" from the aggregate(...) step above (i.e. every input event will have a
    //corresponding output event.
<<<<<<< HEAD
    Properties props = baseStreamsConfig(bootstrapServers, stateDir, SERVICE_APP_ID);
=======
    final Properties props = baseStreamsConfig(bootstrapServers, stateDir, FRAUD_SERVICE_APP_ID);
>>>>>>> ce18055d
    props.setProperty(StreamsConfig.CACHE_MAX_BYTES_BUFFERING_CONFIG, "0");

    return new KafkaStreams(builder.build(), props);
  }

  private OrderValue simpleMerge(final OrderValue a, final OrderValue b) {
    return new OrderValue(b.getOrder(), (a == null ? 0D : a.getValue()) + b.getValue());
  }

  public static void main(final String[] args) throws Exception {
    final FraudService service = new FraudService();
    service.start(parseArgsAndConfigure(args), "/tmp/kafka-streams");
    addShutdownHookAndBlock(service);
  }

  @Override
  public void stop() {
    if (streams != null) {
      streams.close();
    }
  }

}<|MERGE_RESOLUTION|>--- conflicted
+++ resolved
@@ -100,11 +100,7 @@
     //as caching in Kafka Streams will conflate subsequent updates for the same key. Disabling caching ensures
     //we get a complete "changelog" from the aggregate(...) step above (i.e. every input event will have a
     //corresponding output event.
-<<<<<<< HEAD
-    Properties props = baseStreamsConfig(bootstrapServers, stateDir, SERVICE_APP_ID);
-=======
-    final Properties props = baseStreamsConfig(bootstrapServers, stateDir, FRAUD_SERVICE_APP_ID);
->>>>>>> ce18055d
+    final Properties props = baseStreamsConfig(bootstrapServers, stateDir, SERVICE_APP_ID);
     props.setProperty(StreamsConfig.CACHE_MAX_BYTES_BUFFERING_CONFIG, "0");
 
     return new KafkaStreams(builder.build(), props);
