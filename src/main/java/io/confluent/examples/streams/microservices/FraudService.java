package io.confluent.examples.streams.microservices;

import io.confluent.examples.streams.avro.microservices.Order;
import io.confluent.examples.streams.avro.microservices.OrderState;
import io.confluent.examples.streams.avro.microservices.OrderValidation;
import io.confluent.examples.streams.avro.microservices.OrderValue;
import io.confluent.examples.streams.microservices.domain.Schemas;
import org.apache.kafka.common.serialization.Serdes;
import org.apache.kafka.streams.Consumed;
import org.apache.kafka.streams.KafkaStreams;
import org.apache.kafka.streams.StreamsBuilder;
import org.apache.kafka.streams.StreamsConfig;
import org.apache.kafka.streams.kstream.KStream;
import org.apache.kafka.streams.kstream.KTable;
import org.apache.kafka.streams.kstream.Materialized;
import org.apache.kafka.streams.kstream.Produced;
import org.apache.kafka.streams.kstream.Serialized;
import org.apache.kafka.streams.kstream.SessionWindows;
import org.apache.kafka.streams.kstream.Windowed;
import org.slf4j.Logger;
import org.slf4j.LoggerFactory;

import java.util.Properties;

import static io.confluent.examples.streams.avro.microservices.OrderValidationResult.FAIL;
import static io.confluent.examples.streams.avro.microservices.OrderValidationResult.PASS;
import static io.confluent.examples.streams.avro.microservices.OrderValidationType.FRAUD_CHECK;
import static io.confluent.examples.streams.microservices.domain.Schemas.Topics.ORDERS;
import static io.confluent.examples.streams.microservices.domain.Schemas.Topics.ORDER_VALIDATIONS;
import static io.confluent.examples.streams.microservices.util.MicroserviceUtils.addShutdownHookAndBlock;
import static io.confluent.examples.streams.microservices.util.MicroserviceUtils.baseStreamsConfig;
import static io.confluent.examples.streams.microservices.util.MicroserviceUtils.parseArgsAndConfigure;


/**
 * This service searches for potentially fraudulent transactions by calculating the total value of
 * orders for a customer within a time period, then checks to see if this is over a configured
 * limit. <p> i.e. if(SUM(order.value, 5Mins) > $5000) GroupBy customer -> Fail(orderId) else
 * Pass(orderId)
 */
public class FraudService implements Service {

  private static final Logger log = LoggerFactory.getLogger(FraudService.class);
  private static final String FRAUD_SERVICE_APP_ID = "fraud-service";
  private static final int FRAUD_LIMIT = 2000;
  private static final long MIN = 60 * 1000L;
  private KafkaStreams streams;

  @Override
  public void start(final String bootstrapServers) {
    streams = processStreams(bootstrapServers, "/tmp/kafka-streams");
    streams.cleanUp(); //don't do this in prod as it clears your state stores
    streams.start();
    log.info("Started Service " + getClass().getSimpleName());
  }

  private KafkaStreams processStreams(final String bootstrapServers, final String stateDir) {

    //Latch onto instances of the orders and inventory topics
<<<<<<< HEAD
    StreamsBuilder builder = new StreamsBuilder();
    KStream<String, Order> orders = builder
        .stream(ORDERS.name(), Consumed.with(ORDERS.keySerde(), ORDERS.valueSerde()))
=======
    final KStreamBuilder builder = new KStreamBuilder();
    final KStream<String, Order> orders = builder
        .stream(ORDERS.keySerde(), ORDERS.valueSerde(), ORDERS.name())
>>>>>>> bbb867d3
        .filter((id, order) -> OrderState.CREATED.equals(order.getState()));

    //Create an aggregate of the total value by customer and hold it with the order. We use session windows to
    // detect periods of activity.
<<<<<<< HEAD
    KTable<Windowed<Long>, OrderValue> aggregate = orders
        .groupBy((id, order) -> order.getCustomerId(), Serialized.with(Serdes.Long(), ORDERS.valueSerde()))
        .windowedBy(SessionWindows.with(60 * MIN))
=======
    final KTable<Windowed<Long>, OrderValue> aggregate = orders
        .groupBy((id, order) -> order.getCustomerId(), Serdes.Long(), ORDERS.valueSerde())
>>>>>>> bbb867d3
        .aggregate(OrderValue::new,
            //Calculate running total for each customer within this window
            (custId, order, total) -> new OrderValue(order,
                total.getValue() + order.getQuantity() * order.getPrice()),
            (k, a, b) -> simpleMerge(a, b), //include a merger as we're using session windows.
            Materialized.with(null, Schemas.ORDER_VALUE_SERDE));

    //Ditch the windowing and rekey
    final KStream<String, OrderValue> ordersWithTotals = aggregate
        .toStream((windowedKey, orderValue) -> windowedKey.key())
        .filter((k, v) -> v != null)//When elements are evicted from a session window they create delete events. Filter these out.
        .selectKey((id, orderValue) -> orderValue.getOrder().getId());

    //Now branch the stream into two, for pass and fail, based on whether the windowed total is over Fraud Limit
    final KStream<String, OrderValue>[] forks = ordersWithTotals.branch(
        (id, orderValue) -> orderValue.getValue() >= FRAUD_LIMIT,
        (id, orderValue) -> orderValue.getValue() < FRAUD_LIMIT);

    forks[0].mapValues(
        orderValue -> new OrderValidation(orderValue.getOrder().getId(), FRAUD_CHECK, FAIL))
        .to(ORDER_VALIDATIONS.name(), Produced
            .with(ORDER_VALIDATIONS.keySerde(), ORDER_VALIDATIONS.valueSerde()));

    forks[1].mapValues(
        orderValue -> new OrderValidation(orderValue.getOrder().getId(), FRAUD_CHECK, PASS))
        .to(ORDER_VALIDATIONS.name(), Produced
            .with(ORDER_VALIDATIONS.keySerde(), ORDER_VALIDATIONS.valueSerde()));

    //disable caching to ensure a complete aggregate changelog. This is a little trick we need to apply
    //as caching in Kafka Streams will conflate subsequent updates for the same key. Disabling caching ensures
    //we get a complete "changelog" from the aggregate(...) step above (i.e. every input event will have a
    //corresponding output event.
    final Properties props = baseStreamsConfig(bootstrapServers, stateDir, FRAUD_SERVICE_APP_ID);
    props.setProperty(StreamsConfig.CACHE_MAX_BYTES_BUFFERING_CONFIG, "0");

    return new KafkaStreams(builder.build(), props);
  }

  private OrderValue simpleMerge(final OrderValue a, final OrderValue b) {
    return new OrderValue(b.getOrder(), (a == null ? 0D : a.getValue()) + b.getValue());
  }

  public static void main(final String[] args) throws Exception {
    final FraudService service = new FraudService();
    service.start(parseArgsAndConfigure(args));
    addShutdownHookAndBlock(service);
  }

  @Override
  public void stop() {
    if (streams != null) {
      streams.close();
    }
  }

}<|MERGE_RESOLUTION|>--- conflicted
+++ resolved
@@ -57,27 +57,16 @@
   private KafkaStreams processStreams(final String bootstrapServers, final String stateDir) {
 
     //Latch onto instances of the orders and inventory topics
-<<<<<<< HEAD
-    StreamsBuilder builder = new StreamsBuilder();
-    KStream<String, Order> orders = builder
+    final StreamsBuilder builder = new StreamsBuilder();
+    final KStream<String, Order> orders = builder
         .stream(ORDERS.name(), Consumed.with(ORDERS.keySerde(), ORDERS.valueSerde()))
-=======
-    final KStreamBuilder builder = new KStreamBuilder();
-    final KStream<String, Order> orders = builder
-        .stream(ORDERS.keySerde(), ORDERS.valueSerde(), ORDERS.name())
->>>>>>> bbb867d3
         .filter((id, order) -> OrderState.CREATED.equals(order.getState()));
 
     //Create an aggregate of the total value by customer and hold it with the order. We use session windows to
     // detect periods of activity.
-<<<<<<< HEAD
-    KTable<Windowed<Long>, OrderValue> aggregate = orders
+    final KTable<Windowed<Long>, OrderValue> aggregate = orders
         .groupBy((id, order) -> order.getCustomerId(), Serialized.with(Serdes.Long(), ORDERS.valueSerde()))
         .windowedBy(SessionWindows.with(60 * MIN))
-=======
-    final KTable<Windowed<Long>, OrderValue> aggregate = orders
-        .groupBy((id, order) -> order.getCustomerId(), Serdes.Long(), ORDERS.valueSerde())
->>>>>>> bbb867d3
         .aggregate(OrderValue::new,
             //Calculate running total for each customer within this window
             (custId, order, total) -> new OrderValue(order,
