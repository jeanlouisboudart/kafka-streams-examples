--- conflicted
+++ resolved
@@ -73,51 +73,32 @@
     final Paths paths = new Paths("localhost", rest.port());
 
     //When we POST an order
-<<<<<<< HEAD
-    final Response response = client.target(paths.urlPost())
-                                    .request(APPLICATION_JSON_TYPE)
-                                    .post(Entity.json(bean));
-=======
-    Response response = client.target(paths.urlPost())
+    final Response response = client
+      .target(paths.urlPost())
       .request(APPLICATION_JSON_TYPE)
       .post(Entity.json(bean));
->>>>>>> 226fcc84
 
     //Then
     assertThat(response.getStatus()).isEqualTo(HttpURLConnection.HTTP_CREATED);
 
     //When GET the bean back via it's location
-<<<<<<< HEAD
-    OrderBean returnedBean = client.target(response.getLocation())
-        .queryParam("timeout", Duration.ofSeconds(30).toMillis())
-        .request(APPLICATION_JSON_TYPE)
-        .get(new GenericType<OrderBean>() {
-        });
-=======
-    Invocation.Builder builder = client.target(response.getLocation())
-      .queryParam("timeout", MIN / 3)
+    Invocation.Builder builder = client
+      .target(response.getLocation())
+      .queryParam("timeout", Duration.ofSeconds(30).toMillis())
       .request(APPLICATION_JSON_TYPE);
 
     OrderBean returnedBean = getWithRetries(builder, newBean(), 5);
->>>>>>> 226fcc84
 
     //Then it should be the bean we PUT
     assertThat(returnedBean).isEqualTo(bean);
 
     //When GET the bean back explicitly
-<<<<<<< HEAD
-    returnedBean = client.target(paths.urlGet(1))
-        .queryParam("timeout", Duration.ofSeconds(30).toMillis())
-        .request(APPLICATION_JSON_TYPE)
-        .get(new GenericType<OrderBean>() {
-        });
-=======
-    builder = client.target(paths.urlGet(1))
-      .queryParam("timeout", MIN / 3)
+    builder = client
+      .target(paths.urlGet(1))
+      .queryParam("timeout", Duration.ofSeconds(30).toMillis())
       .request(APPLICATION_JSON_TYPE);
 
     returnedBean = getWithRetries(builder, newBean(), 5);
->>>>>>> 226fcc84
 
     //Then it should be the bean we PUT
     assertThat(returnedBean).isEqualTo(bean);
@@ -137,7 +118,8 @@
     final Paths paths = new Paths("localhost", rest.port());
 
     //When we post an order
-    client.target(paths.urlPost())
+    client
+      .target(paths.urlPost())
       .request(APPLICATION_JSON_TYPE)
       .post(Entity.json(beanV1));
 
@@ -148,20 +130,12 @@
         .build()));
 
     //When we GET the order from the returned location
-<<<<<<< HEAD
-    final OrderBean returnedBean = client.target(paths.urlGetValidated(beanV1.getId()))
-                                         .queryParam("timeout", Duration.ofSeconds(30).toMillis())
-                                         .request(APPLICATION_JSON_TYPE)
-                                         .get(new GenericType<OrderBean>() {
-        });
-=======
-    Invocation.Builder builder = client
+    final Invocation.Builder builder = client
       .target(paths.urlGetValidated(beanV1.getId()))
-      .queryParam("timeout", MIN / 3)
-      .request(APPLICATION_JSON_TYPE);
-
-    OrderBean returnedBean = getWithRetries(builder, newBean(), 5);
->>>>>>> 226fcc84
+      .queryParam("timeout", Duration.ofSeconds(30).toMillis())
+      .request(APPLICATION_JSON_TYPE);
+
+    final OrderBean returnedBean = getWithRetries(builder, newBean(), 5);
 
     //Then status should be Validated
     assertThat(returnedBean.getState()).isEqualTo(OrderState.VALIDATED);
@@ -176,9 +150,9 @@
     rest.start(CLUSTER.bootstrapServers(), TestUtils.tempDirectory().getPath());
     final Paths paths = new Paths("localhost", rest.port());
 
-    Invocation.Builder builder = client
+    final Invocation.Builder builder = client
       .target(paths.urlGet(1))
-      .queryParam("timeout", 100) //Lower the request timeout
+      .queryParam("timeout", Duration.ofMillis(100).toMillis()) //Lower the request timeout
       .request(APPLICATION_JSON_TYPE);
 
     //Then GET order should timeout
@@ -204,38 +178,27 @@
     final Paths paths2 = new Paths("localhost", rest2.port());
 
     //And one order
-    client.target(paths1.urlPost())
+    client
+      .target(paths1.urlPost())
       .request(APPLICATION_JSON_TYPE)
       .post(Entity.json(order));
 
     //When GET to rest1
-<<<<<<< HEAD
-    OrderBean returnedOrder = client.target(paths1.urlGet(order.getId()))
-        .queryParam("timeout", Duration.ofSeconds(30).toMillis())
-        .request(APPLICATION_JSON_TYPE)
-        .get(new GenericType<OrderBean>() {
-        });
-=======
-    Invocation.Builder builder = client.target(paths1.urlGet(order.getId()))
-      .queryParam("timeout", MIN / 3)
-      .request(APPLICATION_JSON_TYPE);
-
+    Invocation.Builder builder = client
+      .target(paths1.urlGet(order.getId()))
+      .queryParam("timeout", Duration.ofSeconds(30).toMillis())
+      .request(APPLICATION_JSON_TYPE);
     OrderBean returnedOrder = getWithRetries(builder, newBean(), 5);
->>>>>>> 226fcc84
 
     //Then we should get the order back
     assertThat(returnedOrder).isEqualTo(order);
 
     //When GET to rest2
-<<<<<<< HEAD
-    returnedOrder = client.target(paths2.urlGet(order.getId()))
-        .queryParam("timeout", Duration.ofSeconds(30).toMillis())
-        .request(APPLICATION_JSON_TYPE)
-        .get(new GenericType<OrderBean>() {
-        });
-=======
+    builder = client
+      .target(paths2.urlGet(order.getId()))
+      .queryParam("timeout", Duration.ofSeconds(30).toMillis())
+      .request(APPLICATION_JSON_TYPE);
     returnedOrder = getWithRetries(builder, newBean(), 5);
->>>>>>> 226fcc84
 
     //Then we should get the order back also
     assertThat(returnedOrder).isEqualTo(order);
