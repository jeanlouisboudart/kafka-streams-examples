/*
 * Copyright Confluent Inc.
 *
 * Licensed under the Apache License, Version 2.0 (the "License");
 * you may not use this file except in compliance with the License.
 * You may obtain a copy of the License at
 *
 *    http://www.apache.org/licenses/LICENSE-2.0
 *
 * Unless required by applicable law or agreed to in writing, software
 * distributed under the License is distributed on an "AS IS" BASIS,
 * WITHOUT WARRANTIES OR CONDITIONS OF ANY KIND, either express or implied.
 * See the License for the specific language governing permissions and
 * limitations under the License.
 */
package io.confluent.examples.streams;

import org.apache.kafka.clients.consumer.ConsumerRecord;
import org.apache.kafka.clients.consumer.ConsumerRecords;
import org.apache.kafka.clients.consumer.KafkaConsumer;
import org.apache.kafka.clients.producer.KafkaProducer;
import org.apache.kafka.clients.producer.Producer;
import org.apache.kafka.clients.producer.ProducerRecord;
import org.apache.kafka.clients.producer.RecordMetadata;
import org.apache.kafka.common.record.TimestampType;
import org.apache.kafka.common.serialization.ByteArraySerializer;
import org.apache.kafka.common.serialization.Deserializer;
import org.apache.kafka.common.serialization.Serde;
import org.apache.kafka.common.serialization.Serializer;
import org.apache.kafka.streams.KafkaStreams;
import org.apache.kafka.streams.KeyValue;
import org.apache.kafka.streams.TopologyTestDriver;
import org.apache.kafka.streams.errors.InvalidStateStoreException;
import org.apache.kafka.streams.state.QueryableStoreType;
import org.apache.kafka.streams.state.ReadOnlyKeyValueStore;
import org.apache.kafka.streams.state.ReadOnlyWindowStore;
import org.apache.kafka.streams.state.WindowStoreIterator;
import org.apache.kafka.test.TestUtils;

import java.time.Duration;
import java.time.Instant;
import java.util.ArrayList;
import java.util.Arrays;
import java.util.Collection;
import java.util.Collections;
import java.util.LinkedHashMap;
import java.util.LinkedList;
import java.util.List;
import java.util.Map;
import java.util.Properties;
import java.util.concurrent.ExecutionException;
import java.util.concurrent.Future;
import java.util.stream.Collectors;

import io.confluent.examples.streams.utils.KeyValueWithTimestamp;

/**
 * Utility functions to make integration testing more convenient.
 */
public class IntegrationTestUtils {

  private static final int UNLIMITED_MESSAGES = -1;
  private static final long DEFAULT_TIMEOUT = 30 * 1000L;

  /**
   * Returns up to `maxMessages` message-values from the topic.
   *
   * @param topic          Kafka topic to read messages from
   * @param consumerConfig Kafka consumer configuration
   * @param maxMessages    Maximum number of messages to read via the consumer.
   * @return The values retrieved via the consumer.
   */
  public static <K, V> List<V> readValues(final String topic, final Properties consumerConfig, final int maxMessages) {
    final List<KeyValue<K, V>> kvs = readKeyValues(topic, consumerConfig, maxMessages);
    return kvs.stream().map(kv -> kv.value).collect(Collectors.toList());
  }

  /**
   * Returns as many messages as possible from the topic until a (currently hardcoded) timeout is
   * reached.
   *
   * @param topic          Kafka topic to read messages from
   * @param consumerConfig Kafka consumer configuration
   * @return The KeyValue elements retrieved via the consumer.
   */
  public static <K, V> List<KeyValue<K, V>> readKeyValues(final String topic, final Properties consumerConfig) {
    return readKeyValues(topic, consumerConfig, UNLIMITED_MESSAGES);
  }

  /**
   * Returns up to `maxMessages` by reading via the provided consumer (the topic(s) to read from are
   * already configured in the consumer).
   *
   * @param topic          Kafka topic to read messages from
   * @param consumerConfig Kafka consumer configuration
   * @param maxMessages    Maximum number of messages to read via the consumer
   * @return The KeyValue elements retrieved via the consumer
   */
  public static <K, V> List<KeyValue<K, V>> readKeyValues(final String topic, final Properties consumerConfig, final int maxMessages) {
    final KafkaConsumer<K, V> consumer = new KafkaConsumer<>(consumerConfig);
    consumer.subscribe(Collections.singletonList(topic));
    final Duration pollInterval = Duration.ofMillis(100L);
    final long maxTotalPollTimeMs = 10000L;
    long totalPollTimeMs = 0;
    final List<KeyValue<K, V>> consumedValues = new ArrayList<>();
    while (totalPollTimeMs < maxTotalPollTimeMs && continueConsuming(consumedValues.size(), maxMessages)) {
      final long pollStart = System.currentTimeMillis();
      final ConsumerRecords<K, V> records = consumer.poll(pollInterval);
      final long pollEnd = System.currentTimeMillis();
      totalPollTimeMs += (pollEnd - pollStart);
      for (final ConsumerRecord<K, V> record : records) {
        consumedValues.add(new KeyValue<>(record.key(), record.value()));
      }
    }
    consumer.close();
    return consumedValues;
  }

  private static boolean continueConsuming(final int messagesConsumed, final int maxMessages) {
    return maxMessages <= 0 || messagesConsumed < maxMessages;
  }

  /**
   * Write a collection of KeyValueWithTimestamp pairs, with explicitly defined timestamps, to Kafka
   * and wait until the writes are acknowledged.
   *
   * @param topic          Kafka topic to write the data records to
   * @param records        Data records to write to Kafka
   * @param producerConfig Kafka producer configuration
   * @param <K>            Key type of the data records
   * @param <V>            Value type of the data records
   */
  public static <K, V> void produceKeyValuesWithTimestampsSynchronously(
      final String topic,
      final Collection<KeyValueWithTimestamp<K, V>> records,
      final Properties producerConfig)
      throws ExecutionException, InterruptedException {
    final Producer<K, V> producer = new KafkaProducer<>(producerConfig);
    for (final KeyValueWithTimestamp<K, V> record : records) {
      final Future<RecordMetadata> f = producer.send(
          new ProducerRecord<>(topic, null, record.timestamp, record.key, record.value));
      f.get();
    }
    producer.flush();
    producer.close();
  }

  /**
   * @param topic          Kafka topic to write the data records to
   * @param records        Data records to write to Kafka
   * @param producerConfig Kafka producer configuration
   * @param <K>            Key type of the data records
   * @param <V>            Value type of the data records
   */
  public static <K, V> void produceKeyValuesSynchronously(
      final String topic,
      final Collection<KeyValue<K, V>> records,
      final Properties producerConfig)
      throws ExecutionException, InterruptedException {
    final Collection<KeyValueWithTimestamp<K, V>> keyedRecordsWithTimestamp =
        records
            .stream()
            .map(record -> new KeyValueWithTimestamp<>(record.key, record.value, System.currentTimeMillis()))
            .collect(Collectors.toList());
    produceKeyValuesWithTimestampsSynchronously(topic, keyedRecordsWithTimestamp, producerConfig);
  }

  public static <V> void produceValuesSynchronously(
      final String topic, final Collection<V> records, final Properties producerConfig)
      throws ExecutionException, InterruptedException {
    final Collection<KeyValue<Object, V>> keyedRecords =
        records
            .stream()
            .map(record -> new KeyValue<>(null, record))
            .collect(Collectors.toList());
    produceKeyValuesSynchronously(topic, keyedRecords, producerConfig);
  }

  /**
   * Like {@link IntegrationTestUtils#produceValuesSynchronously(String, Collection, Properties)}, except for use with
   * TopologyTestDriver tests, rather than "native" Kafka broker tests.
   *
   * @param topic              Kafka topic to write the data records to
   * @param values             Message values to write to Kafka (keys will have type byte[] and be set to null)
   * @param topologyTestDriver The {@link TopologyTestDriver} to send the data records to
   * @param valueSerializer    The {@link Serializer} corresponding to the value type
   * @param <V>                Value type of the data records
   */
  static <K, V> void produceValuesSynchronously(final String topic,
                                                final List<V> values,
                                                final TopologyTestDriver topologyTestDriver,
                                                final Serializer<V> valueSerializer) {
    final List<KeyValue<byte[], V>> keyedRecords =
      values
        .stream()
        .map(value -> new KeyValue<byte[], V>(null, value))
        .collect(Collectors.toList());
    produceKeyValuesSynchronously(topic, keyedRecords, topologyTestDriver, new ByteArraySerializer(), valueSerializer);
  }

  public static <K, V> List<KeyValue<K, V>> waitUntilMinKeyValueRecordsReceived(
      final Properties consumerConfig,
      final String topic,
      final int expectedNumRecords)
      throws InterruptedException {
    return waitUntilMinKeyValueRecordsReceived(consumerConfig, topic, expectedNumRecords, DEFAULT_TIMEOUT);
  }

  /**
   * Wait until enough data (key-value records) has been consumed.
   *
   * @param consumerConfig     Kafka Consumer configuration
   * @param topic              Topic to consume from
   * @param expectedNumRecords Minimum number of expected records
   * @param waitTime           Upper bound in waiting time in milliseconds
   * @return All the records consumed, or null if no records are consumed
   * @throws AssertionError if the given wait time elapses
   */
  public static <K, V> List<KeyValue<K, V>> waitUntilMinKeyValueRecordsReceived(final Properties consumerConfig,
                                                                                final String topic,
                                                                                final int expectedNumRecords,
                                                                                final long waitTime) throws InterruptedException {
    final List<KeyValue<K, V>> accumData = new ArrayList<>();
    final long startTime = System.currentTimeMillis();
    while (true) {
      final List<KeyValue<K, V>> readData = readKeyValues(topic, consumerConfig);
      accumData.addAll(readData);
      if (accumData.size() >= expectedNumRecords)
        return accumData;
      if (System.currentTimeMillis() > startTime + waitTime)
        throw new AssertionError("Expected " + expectedNumRecords +
            " but received only " + accumData.size() +
            " records before timeout " + waitTime + " ms");
      Thread.sleep(Math.min(waitTime, 100L));
    }
  }

  public static <V> List<V> waitUntilMinValuesRecordsReceived(final Properties consumerConfig,
                                                              final String topic,
                                                              final int expectedNumRecords) throws InterruptedException {

    return waitUntilMinValuesRecordsReceived(consumerConfig, topic, expectedNumRecords, DEFAULT_TIMEOUT);
  }

  /**
   * Wait until enough data (value records) has been consumed.
   *
   * @param consumerConfig     Kafka Consumer configuration
   * @param topic              Topic to consume from
   * @param expectedNumRecords Minimum number of expected records
   * @param waitTime           Upper bound in waiting time in milliseconds
   * @return All the records consumed, or null if no records are consumed
   * @throws AssertionError if the given wait time elapses
   */
  public static <V> List<V> waitUntilMinValuesRecordsReceived(final Properties consumerConfig,
                                                              final String topic,
                                                              final int expectedNumRecords,
                                                              final long waitTime) throws InterruptedException {
    final List<V> accumData = new ArrayList<>();
    final long startTime = System.currentTimeMillis();
    while (true) {
      final List<V> readData = readValues(topic, consumerConfig, expectedNumRecords);
      accumData.addAll(readData);
      if (accumData.size() >= expectedNumRecords)
        return accumData;
      if (System.currentTimeMillis() > startTime + waitTime)
        throw new AssertionError("Expected " + expectedNumRecords +
            " but received only " + accumData.size() +
            " records before timeout " + waitTime + " ms");
      Thread.sleep(Math.min(waitTime, 100L));
    }
  }

  /**
   * Waits until the named store is queryable and, once it is, returns a reference to the store.
   * <p>
   * Caveat: This is a point in time view and it may change due to partition reassignment.
   * That is, the returned store may still not be queryable in case a rebalancing is happening or
   * happened around the same time.  This caveat is acceptable for testing purposes when only a
   * single `KafkaStreams` instance of the application is running.
   *
   * @param streams            the `KafkaStreams` instance to which the store belongs
   * @param storeName          the name of the store
   * @param queryableStoreType the type of the (queryable) store
   * @param <T>                the type of the (queryable) store
   * @return the same store, which is now ready for querying (but see caveat above)
   */
  public static <T> T waitUntilStoreIsQueryable(final String storeName,
                                                final QueryableStoreType<T> queryableStoreType,
                                                final KafkaStreams streams) throws InterruptedException {
    while (true) {
      try {
        return streams.store(storeName, queryableStoreType);
      } catch (final InvalidStateStoreException ignored) {
        // store not yet ready for querying
        Thread.sleep(50);
      }
    }
  }

  /**
   * Asserts that the key-value store contains exactly the expected content and nothing more.
   *
   * @param store    the store to be validated
   * @param expected the expected contents of the store
   * @param <K>      the store's key type
   * @param <V>      the store's value type
   */
  public static <K, V> void assertThatKeyValueStoreContains(final ReadOnlyKeyValueStore<K, V> store, final Map<K, V> expected)
      throws InterruptedException {
    TestUtils.waitForCondition(() ->
            expected.keySet()
                .stream()
                .allMatch(k -> expected.get(k).equals(store.get(k))),
        30000,
        "Expected values not found in KV store");
  }

  /**
   * Asserts that the oldest available window in the window store contains the expected content.
   *
   * @param store    the store to be validated
   * @param expected the expected contents of the store
   * @param <K>      the store's key type
   * @param <V>      the store's value type
   */
  public static <K, V> void assertThatOldestWindowContains(final ReadOnlyWindowStore<K, V> store, final Map<K, V> expected)
      throws InterruptedException {
    final Instant fromBeginningOfTime = Instant.EPOCH;
    final Instant toNowInProcessingTime = Instant.now();
    TestUtils.waitForCondition(() ->
<<<<<<< HEAD
            expected.keySet().stream().allMatch(k -> {
              try (final WindowStoreIterator<V> iterator = store.fetch(k, fromBeginningOfTimeMs, toNowInProcessingTimeMs)) {
                if (iterator.hasNext()) {
                  return expected.get(k).equals(iterator.next().value);
                }
                return false;
              }
            }),
=======
        expected.keySet().stream().allMatch(k -> {
          try (final WindowStoreIterator<V> iterator = store.fetch(k, fromBeginningOfTime, toNowInProcessingTime)) {
            if (iterator.hasNext()) {
              return expected.get(k).equals(iterator.next().value);
            }
            return false;
          }
        }),
>>>>>>> 69800565
        30000,
        "Expected values not found in WindowStore");
  }

  /**
   * Similar to {@link IntegrationTestUtils#waitUntilMinKeyValueRecordsReceived(Properties, String, int)}, except for
   * use with {@link TopologyTestDriver} tests. Because the test driver is synchronous, we don't need to poll for
   * the expected number of records, and then hope that these are all the results from our test. Instead, we can
   * just read out <em>all</em> the processing results, for use with deterministic validations.
   * <p>
   * Since this call is specifically for a table, we collect the observed records into a {@link Map} from keys to values,
   * representing the latest observed value for each key.
   *
   * @param topic Topic to consume from
   * @param topologyTestDriver The {@link TopologyTestDriver} to read the data records from
   * @param keyDeserializer The {@link Deserializer} corresponding to the key type
   * @param valueDeserializer  The {@link Deserializer} corresponding to the value type
   * @param <K> Key type of the data records
   * @param <V> Value type of the data records
   * @return A {@link Map} representing the table constructed from the output topic.
   */
  static <K, V> Map<K, V> drainTableOutput(final String topic,
                                           final TopologyTestDriver topologyTestDriver,
                                           final Deserializer<K> keyDeserializer,
                                           final Deserializer<V> valueDeserializer) {

    final Map<K, V> results = new LinkedHashMap<>();
    while (true) {
      final ProducerRecord<K, V> record = topologyTestDriver.readOutput(topic, keyDeserializer, valueDeserializer);
      // Tables ignore records with null keys.
      if (record == null || record.key() == null) {
        break;
      } else {
        // For tables, a null-valued record represents a "DELETE" or tombstone for the corresponding key.
        if (record.value() == null) {
          results.remove(record.key());
        } else {
          results.put(record.key(), record.value());
        }
      }
    }
    return results;
  }

  /**
   * Similar to {@link IntegrationTestUtils#waitUntilMinKeyValueRecordsReceived(Properties, String, int)}, except for
   * use with {@link TopologyTestDriver} tests. Because the test driver is synchronous, we don't need to poll for
   * the expected number of records, and then hope that these are all the results from our test. Instead, we can
   * just read out <em>all</em> the processing results, for use with deterministic validations.
   *
   * @param topic Topic to consume from
   * @param topologyTestDriver The {@link TopologyTestDriver} to read the data records from
   * @param keyDeserializer The {@link Deserializer} corresponding to the key type
   * @param valueDeserializer  The {@link Deserializer} corresponding to the value type
   * @param <K> Key type of the data records
   * @param <V> Value type of the data records
   * @return A {@link List} of {@link KeyValue} pairs of results from the output topic, in the order they were produced.
   */
  static <K, V> List<KeyValue<K, V>> drainStreamOutput(final String topic,
                                                       final TopologyTestDriver topologyTestDriver,
                                                       final Deserializer<K> keyDeserializer,
                                                       final Deserializer<V> valueDeserializer) {
    final List<KeyValue<K, V>> results = new LinkedList<>();
    while (true) {
      final ProducerRecord<K, V> record = topologyTestDriver.readOutput(topic, keyDeserializer, valueDeserializer);
      if (record == null) {
        break;
      } else {
        results.add(new KeyValue<>(record.key(), record.value()));
      }
    }
    return results;
  }

  /**
   * Like {@link IntegrationTestUtils#produceKeyValuesSynchronously(String, Collection, Properties)}, except for use
   * with TopologyTestDriver tests, rather than "native" Kafka broker tests.
   *
   * @param topic              Kafka topic to write the data records to
   * @param records            Data records to write to Kafka
   * @param topologyTestDriver The {@link TopologyTestDriver} to send the data records to
   * @param keySerializer      The {@link Serializer} corresponding to the key type
   * @param valueSerializer    The {@link Serializer} corresponding to the value type
   * @param <K>                Key type of the data records
   * @param <V>                Value type of the data records
   */
  static <K, V> void produceKeyValuesSynchronously(final String topic,
                                                   final List<KeyValue<K, V>> records,
                                                   final TopologyTestDriver topologyTestDriver,
                                                   final Serializer<K> keySerializer,
                                                   final Serializer<V> valueSerializer) {
    for (final KeyValue<K, V> entity : records) {
      final ConsumerRecord<byte[], byte[]> consumerRecord = new ConsumerRecord<>(
        topic,
        0,
        0,
        0,
        TimestampType.CREATE_TIME,
        ConsumerRecord.NULL_CHECKSUM,
        ConsumerRecord.NULL_SIZE,
        ConsumerRecord.NULL_SIZE,
        keySerializer.serialize(topic, entity.key),
        valueSerializer.serialize(topic, entity.value)
      );
      topologyTestDriver.pipeInput(consumerRecord);
    }
  }

  /**
   * Creates a map entry (for use with {@link IntegrationTestUtils#mkMap(java.util.Map.Entry[])})
   *
   * @param k   The key
   * @param v   The value
   * @param <K> The key type
   * @param <V> The value type
   * @return An entry
   */
  static <K, V> Map.Entry<K, V> mkEntry(final K k, final V v) {
    return new Map.Entry<K, V>() {
      @Override
      public K getKey() {
        return k;
      }

      @Override
      public V getValue() {
        return v;
      }

      @Override
      public V setValue(final V value) {
        throw new UnsupportedOperationException();
      }
    };
  }

  /**
   * Creates a map from a sequence of entries
   *
   * @param entries The entries to map
   * @param <K>     The key type
   * @param <V>     The value type
   * @return A map
   */
  @SafeVarargs
  static <K, V> Map<K, V> mkMap(final Map.Entry<K, V>... entries) {
    final Map<K, V> result = new LinkedHashMap<>();
    for (final Map.Entry<K, V> entry : entries) {
      result.put(entry.getKey(), entry.getValue());
    }
    return result;
  }

  /**
   * A Serializer/Deserializer/Serde implementation for use when you know the data is always null
   * @param <T> The type of the stream (you can parameterize this with any type,
   *           since we throw an exception if you attempt to use it with non-null data)
   */
  static class NothingSerde<T> implements Serializer<T>, Deserializer<T>, Serde<T> {

    @Override
    public void configure(final Map<String, ?> configuration, final boolean isKey) {

    }

    @Override
    public T deserialize(final String topic, final byte[] bytes) {
      if (bytes != null) {
        throw new IllegalArgumentException("Expected [" + Arrays.toString(bytes) + "] to be null.");
      } else {
        return null;
      }
    }

    @Override
    public byte[] serialize(final String topic, final T data) {
      if (data != null) {
        throw new IllegalArgumentException("Expected [" + data + "] to be null.");
      } else {
        return null;
      }
    }

    @Override
    public void close() {

    }

    @Override
    public Serializer<T> serializer() {
      return this;
    }

    @Override
    public Deserializer<T> deserializer() {
      return this;
    }
  }
}<|MERGE_RESOLUTION|>--- conflicted
+++ resolved
@@ -329,16 +329,6 @@
     final Instant fromBeginningOfTime = Instant.EPOCH;
     final Instant toNowInProcessingTime = Instant.now();
     TestUtils.waitForCondition(() ->
-<<<<<<< HEAD
-            expected.keySet().stream().allMatch(k -> {
-              try (final WindowStoreIterator<V> iterator = store.fetch(k, fromBeginningOfTimeMs, toNowInProcessingTimeMs)) {
-                if (iterator.hasNext()) {
-                  return expected.get(k).equals(iterator.next().value);
-                }
-                return false;
-              }
-            }),
-=======
         expected.keySet().stream().allMatch(k -> {
           try (final WindowStoreIterator<V> iterator = store.fetch(k, fromBeginningOfTime, toNowInProcessingTime)) {
             if (iterator.hasNext()) {
@@ -347,7 +337,6 @@
             return false;
           }
         }),
->>>>>>> 69800565
         30000,
         "Expected values not found in WindowStore");
   }
