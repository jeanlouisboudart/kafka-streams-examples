--- conflicted
+++ resolved
@@ -57,16 +57,6 @@
   private static final String userRegionsTopic = "user-regions";
   private static final String outputTopic = "output-topic";
 
-<<<<<<< HEAD
-  @BeforeClass
-  public static void startKafkaCluster() {
-    CLUSTER.createTopic(userClicksTopic);
-    CLUSTER.createTopic(userRegionsTopic);
-    CLUSTER.createTopic(outputTopic);
-  }
-
-=======
->>>>>>> 8c25de00
   /**
    * Tuple for a region and its associated number of clicks.
    */
@@ -221,22 +211,6 @@
     //
     // Step 4: Verify the application's output data.
     //
-<<<<<<< HEAD
-    final Properties consumerConfig = new Properties();
-    consumerConfig.put(ConsumerConfig.BOOTSTRAP_SERVERS_CONFIG, CLUSTER.bootstrapServers());
-    consumerConfig.put(ConsumerConfig.GROUP_ID_CONFIG, "join-lambda-integration-test-standard-consumer");
-    consumerConfig.put(ConsumerConfig.AUTO_OFFSET_RESET_CONFIG, "earliest");
-    consumerConfig.put(ConsumerConfig.KEY_DESERIALIZER_CLASS_CONFIG, StringDeserializer.class);
-    consumerConfig.put(ConsumerConfig.VALUE_DESERIALIZER_CLASS_CONFIG, LongDeserializer.class);
-    final List<KeyValue<String, Long>> actualClicksPerRegion =
-        IntegrationTestUtils.waitUntilMinKeyValueRecordsReceived(
-            consumerConfig,
-            outputTopic,
-            expectedClicksPerRegion.size()
-        );
-    streams.close();
-    assertThat(actualClicksPerRegion).containsExactlyElementsOf(expectedClicksPerRegion);
-=======
     final Map<String, Long> actualClicksPerRegion =
       IntegrationTestUtils.drainTableOutput(
         outputTopic,
@@ -245,7 +219,6 @@
         new LongDeserializer()
       );
     assertThat(actualClicksPerRegion).isEqualTo(expectedClicksPerRegion);
->>>>>>> 8c25de00
   }
 
 }